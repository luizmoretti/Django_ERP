--- conflicted
+++ resolved
@@ -5,16 +5,14 @@
     ListAPIView, CreateAPIView, 
     RetrieveAPIView, UpdateAPIView, 
     DestroyAPIView, GenericAPIView
+    DestroyAPIView, GenericAPIView
 )
 from rest_framework.permissions import IsAuthenticated
 from rest_framework.response import Response
 from rest_framework import status
 from .services.handlers import AttendanceService
 from .services.validators import AttendanceBusinessValidator
-<<<<<<< HEAD
 from rest_framework.exceptions import ValidationError
-=======
->>>>>>> fe42ed5a
 import logging
 from drf_spectacular.utils import (
     extend_schema, extend_schema_view,
@@ -441,50 +439,10 @@
         The system will automatically determine whether to register clock in or clock out
         based on the employee's current status.
         """,
-<<<<<<< HEAD
         request=AttendanceClockInRequestSerializer,
         responses={
             200: AttendanceClockInOutResponseSerializer,
             400: {
-=======
-        request={
-            'application/json': {
-                'type': 'object',
-                'properties': {
-                    'access_code': {
-                        'type': 'integer',
-                        'description': '6-digit access code'
-                    }
-                },
-                'required': ['access_code']
-            }
-        },
-        responses={
-            200: {
-                'description': 'Clock in/out operation successful',
-                'type': 'object',
-                'properties': {
-                    'operation': {
-                        'type': 'string',
-                        'description': 'Operation performed: clock_in or clock_out'
-                    },
-                    'employee_id': {
-                        'type': 'string',
-                        'description': 'UUID of the employee'
-                    },
-                    'employee_name': {
-                        'type': 'string',
-                        'description': 'Name of the employee'
-                    },
-                    'success': {
-                        'type': 'boolean',
-                        'description': 'Whether the operation was successful'
-                    }
-                }
-            },
-            400: {
-                'description': 'Bad request',
->>>>>>> fe42ed5a
                 'type': 'object',
                 'properties': {
                     'detail': {
@@ -498,7 +456,6 @@
 )
 class AttendanceClockInOutView(GenericAPIView, AttendanceBase):
     permission_classes = [IsAuthenticated]
-<<<<<<< HEAD
     serializer_class = AttendanceClockInRequestSerializer
     
     def post(self, request, *args, **kwargs):
@@ -507,23 +464,10 @@
             serializer.is_valid(raise_exception=True)
             
             access_code = serializer.validated_data['access_code']
-=======
-    
-    def post(self, request, *args, **kwargs):
-        try:
-            access_code = request.data.get('access_code')
-            
-            if not access_code:
-                return Response(
-                    {"detail": "Access code is required"},
-                    status=status.HTTP_400_BAD_REQUEST
-                )
->>>>>>> fe42ed5a
             
             attendance_service = AttendanceService()
             result = attendance_service.clock_inout_with_code(access_code)
             
-<<<<<<< HEAD
             # Validar a resposta com o serializer de resposta
             response_serializer = AttendanceClockInOutResponseSerializer(data=result)
             if response_serializer.is_valid():
@@ -535,10 +479,6 @@
                     {"detail": "Error formatting response data"},
                     status=status.HTTP_500_INTERNAL_SERVER_ERROR
                 )
-=======
-            logger.info(f"[ATTENDANCE VIEWS] - Clock in/out processed successfully via API")
-            return Response(result)
->>>>>>> fe42ed5a
         
         except ValidationError as e:
             logger.error(f"[ATTENDANCE VIEWS] - Validation error in clock in/out: {str(e)}")
